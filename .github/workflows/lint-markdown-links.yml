--- conflicted
+++ resolved
@@ -5,11 +5,7 @@
   markdown-link-check:
     runs-on: ubuntu-latest
     steps:
-<<<<<<< HEAD
-      - uses: actions/checkout@v4
-=======
       - uses: actions/checkout@v5
->>>>>>> 8524e7ca
       - uses: gaurav-nelson/github-action-markdown-link-check@0524e79d8d7d1606112722dd7a3b5f5ce367de3e
         with:
           use-verbose-mode: 'no'
