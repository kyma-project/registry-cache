--- conflicted
+++ resolved
@@ -3,51 +3,6 @@
 go 1.25.2
 
 require (
-<<<<<<< HEAD
-	github.com/go-logr/logr v1.4.3
-	github.com/onsi/ginkgo/v2 v2.26.0
-	github.com/onsi/gomega v1.38.2
-	github.com/stretchr/testify v1.11.1
-	k8s.io/api v0.34.1
-	k8s.io/apimachinery v0.34.1
-	k8s.io/client-go v0.34.1
-	k8s.io/utils v0.0.0-20251002143259-bc988d571ff4
-	sigs.k8s.io/controller-runtime v0.22.3
-)
-
-require (
-	github.com/Masterminds/semver/v3 v3.4.0 // indirect
-	github.com/beorn7/perks v1.0.1 // indirect
-	github.com/cespare/xxhash/v2 v2.3.0 // indirect
-	github.com/davecgh/go-spew v1.1.1 // indirect
-	github.com/emicklei/go-restful/v3 v3.13.0 // indirect
-	github.com/evanphx/json-patch/v5 v5.9.11 // indirect
-	github.com/fsnotify/fsnotify v1.9.0 // indirect
-	github.com/fxamacker/cbor/v2 v2.9.0 // indirect
-	github.com/go-logr/zapr v1.3.0 // indirect
-	github.com/go-openapi/jsonpointer v0.22.1 // indirect
-	github.com/go-openapi/jsonreference v0.21.2 // indirect
-	github.com/go-openapi/swag v0.25.1 // indirect
-	github.com/go-openapi/swag/cmdutils v0.25.1 // indirect
-	github.com/go-openapi/swag/conv v0.25.1 // indirect
-	github.com/go-openapi/swag/fileutils v0.25.1 // indirect
-	github.com/go-openapi/swag/jsonname v0.25.1 // indirect
-	github.com/go-openapi/swag/jsonutils v0.25.1 // indirect
-	github.com/go-openapi/swag/loading v0.25.1 // indirect
-	github.com/go-openapi/swag/mangling v0.25.1 // indirect
-	github.com/go-openapi/swag/netutils v0.25.1 // indirect
-	github.com/go-openapi/swag/stringutils v0.25.1 // indirect
-	github.com/go-openapi/swag/typeutils v0.25.1 // indirect
-	github.com/go-openapi/swag/yamlutils v0.25.1 // indirect
-	github.com/go-task/slim-sprig/v3 v3.0.0 // indirect
-	github.com/gogo/protobuf v1.3.2 // indirect
-	github.com/google/btree v1.1.3 // indirect
-	github.com/google/gnostic-models v0.7.0 // indirect
-	github.com/google/go-cmp v0.7.0 // indirect
-	github.com/google/pprof v0.0.0-20251007162407-5df77e3f7d1d // indirect
-	github.com/google/uuid v1.6.0 // indirect
-	github.com/json-iterator/go v1.1.12 // indirect
-=======
 	github.com/gardener/gardener-extension-registry-cache v0.16.0
 	github.com/go-logr/logr v1.4.2
 	github.com/onsi/ginkgo/v2 v2.23.0
@@ -84,42 +39,10 @@
 	github.com/josharian/intern v1.0.0 // indirect
 	github.com/json-iterator/go v1.1.12 // indirect
 	github.com/mailru/easyjson v0.9.0 // indirect
->>>>>>> 8524e7ca
 	github.com/modern-go/concurrent v0.0.0-20180306012644-bacd9c7ef1dd // indirect
-	github.com/modern-go/reflect2 v1.0.3-0.20250322232337-35a7c28c31ee // indirect
+	github.com/modern-go/reflect2 v1.0.2 // indirect
 	github.com/munnerz/goautoneg v0.0.0-20191010083416-a7dc8b61c822 // indirect
 	github.com/pmezard/go-difflib v1.0.0 // indirect
-<<<<<<< HEAD
-	github.com/prometheus/client_golang v1.23.2 // indirect
-	github.com/prometheus/client_model v0.6.2 // indirect
-	github.com/prometheus/common v0.67.1 // indirect
-	github.com/prometheus/procfs v0.17.0 // indirect
-	github.com/spf13/pflag v1.0.10 // indirect
-	github.com/x448/float16 v0.8.4 // indirect
-	go.uber.org/automaxprocs v1.6.0 // indirect
-	go.uber.org/multierr v1.11.0 // indirect
-	go.uber.org/zap v1.27.0 // indirect
-	go.yaml.in/yaml/v2 v2.4.3 // indirect
-	go.yaml.in/yaml/v3 v3.0.4 // indirect
-	golang.org/x/mod v0.29.0 // indirect
-	golang.org/x/net v0.46.0 // indirect
-	golang.org/x/oauth2 v0.32.0 // indirect
-	golang.org/x/sync v0.17.0 // indirect
-	golang.org/x/sys v0.37.0 // indirect
-	golang.org/x/term v0.36.0 // indirect
-	golang.org/x/text v0.30.0 // indirect
-	golang.org/x/time v0.14.0 // indirect
-	golang.org/x/tools v0.38.0 // indirect
-	gomodules.xyz/jsonpatch/v2 v2.5.0 // indirect
-	google.golang.org/protobuf v1.36.10 // indirect
-	gopkg.in/evanphx/json-patch.v4 v4.13.0 // indirect
-	gopkg.in/inf.v0 v0.9.1 // indirect
-	gopkg.in/yaml.v3 v3.0.1 // indirect
-	k8s.io/apiextensions-apiserver v0.34.1 // indirect
-	k8s.io/klog/v2 v2.130.1 // indirect
-	k8s.io/kube-openapi v0.0.0-20250910181357-589584f1c912 // indirect
-	sigs.k8s.io/json v0.0.0-20250730193827-2d320260d730 // indirect
-=======
 	github.com/prometheus/client_golang v1.22.0 // indirect
 	github.com/prometheus/client_model v0.6.1 // indirect
 	github.com/prometheus/common v0.63.0 // indirect
@@ -146,10 +69,9 @@
 	k8s.io/klog/v2 v2.130.1 // indirect
 	k8s.io/kube-openapi v0.0.0-20250318190949-c8a335a9a2ff // indirect
 	sigs.k8s.io/json v0.0.0-20241014173422-cfa47c3a1cc8 // indirect
->>>>>>> 8524e7ca
 	sigs.k8s.io/randfill v1.0.0 // indirect
-	sigs.k8s.io/structured-merge-diff/v6 v6.3.0 // indirect
-	sigs.k8s.io/yaml v1.6.0 // indirect
+	sigs.k8s.io/structured-merge-diff/v4 v4.6.0 // indirect
+	sigs.k8s.io/yaml v1.4.0 // indirect
 )
 
 replace (
